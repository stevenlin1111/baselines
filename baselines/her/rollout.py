--- conflicted
+++ resolved
@@ -65,25 +65,6 @@
                 goals = reshaped_ag[idxs]
             else:
                 goals = np.zeros(shape)
-<<<<<<< HEAD
-                sample_probs = np.ones(size)
-                for i in range(reshaped_ag.shape[1]):
-                    ith_ag = reshaped_ag[:, i]
-                    freqs, values = np.histogram(ith_ag, bins=1000)
-                    freqs = freqs + 1
-                    probs = freqs/freqs.sum()
-                    inverse_probs = 1/np.power(probs, self.alpha)
-                    inverse_probs = (inverse_probs)/(inverse_probs).sum()
-
-                    bin_size = (ith_ag.max()-ith_ag.min())/1000
-                    index = (ith_ag - ith_ag.min()) // bin_size
-                    index = np.where(index==1000, 999, index)
-                    sample_probs = sample_probs * inverse_probs[index.astype(int)]
-
-                    sample = np.random.choice(values[:-1], shape[0], p=inverse_probs)
-                    goals[:, i] = sample
-
-=======
                 if self.use_gmm:
                     self.dist = sklearn.mixture.GaussianMixture(10)
                     self.dist.fit(reshaped_ag)
@@ -101,13 +82,12 @@
 
                         bin_size = (ith_ag.max()-ith_ag.min())/1000
                         index = (ith_ag - ith_ag.min()) // bin_size
-                        index[np.argmax(ith_ag)] = 999
+                        index = np.where(index==1000, 999, index)
                         sample_probs = sample_probs * inverse_probs[index.astype(int)]
 
                         sample = np.random.choice(values[:-1], shape[0], p=inverse_probs)
                         goals[:, i] = sample
                 self.entropy_history.append(scipy.stats.entropy(sample_probs, base=2))
->>>>>>> 05b05f40
                 if self.sample_skewed_goals_from_buffer:
                     idxs = np.random.choice(range(size), shape[0], p = sample_probs/sample_probs.sum())
                     goals = reshaped_ag[idxs]
