--- conflicted
+++ resolved
@@ -27,17 +27,14 @@
     env.close()
 
 def main():
-<<<<<<< HEAD
+
     import argparse
     parser = argparse.ArgumentParser(formatter_class=argparse.ArgumentDefaultsHelpFormatter)
     parser.add_argument('--env', help='environment ID', default='Hopper-v1')
     parser.add_argument('--seed', help='RNG seed', type=int, default=0)
     parser.add_argument('--num-timesteps', type=int, default=int(1e6))
     args = parser.parse_args()
-=======
     args = mujoco_arg_parser().parse_args()
-    logger.configure()
->>>>>>> ebb8afff
     train(args.env, num_timesteps=args.num_timesteps, seed=args.seed)
 
 
